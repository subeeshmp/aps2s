--- conflicted
+++ resolved
@@ -36,9 +36,7 @@
     plt.savefig(filepath)
 
 
-<<<<<<< HEAD
-def make_bathy(input_bathy:str,wrf_geo:str,out_file:str='Bathymetry',z_name:str='z'):
-=======
+
 def plot_bathymetry(ncfile:str, out_file:str='bathymetry'):
     """ 
     Plot the bathymetry of MITgcm
@@ -46,7 +44,6 @@
     Args:
         ncfile (str): Path of bathymetry NetCdf file
         out_file (str) : Path of output file.
->>>>>>> 2e672bc8
     """
     ds = xr.open_dataset(ncfile)
     z = ds['z']
@@ -56,7 +53,8 @@
     plot_bathy(lat, lon, z, filepath=out_file)
 
 
-def make_bathy(input_bathy:str,wrf_geo:str,out_file:str='bathymetry'):
+def make_bathy(input_bathy:str,wrf_geo:str,out_file:str='Bathymetry',z_name:str='z'):
+
     """
     Create bathymetry file for MITgcm
 
