--- conflicted
+++ resolved
@@ -1,8 +1,4 @@
 #!/usr/bin/env python3
-<<<<<<< HEAD
-=======
-
->>>>>>> 2e672bc8
 import argparse
 import inspect
 import logging
